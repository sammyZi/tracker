{
  "expo": {
    "name": "Fitness Tracker",
    "slug": "fitness-tracker-app",
    "version": "1.0.0",
    "orientation": "portrait",
    "icon": "./assets/icon.png",
    "userInterfaceStyle": "automatic",
    "newArchEnabled": true,
    "splash": {
      "image": "./assets/splash-icon.png",
      "resizeMode": "contain",
      "backgroundColor": "#ffffff"
    },
    "ios": {
      "supportsTablet": true,
      "bundleIdentifier": "com.yourcompany.fitnesstracker",
      "infoPlist": {
        "NSLocationWhenInUseUsageDescription": "We need your location to track your activities",
        "NSLocationAlwaysAndWhenInUseUsageDescription": "We need your location to track activities in the background",
        "NSMotionUsageDescription": "We need access to your motion sensors to count steps"
      }
    },
    "android": {
      "adaptiveIcon": {
        "foregroundImage": "./assets/adaptive-icon.png",
        "backgroundColor": "#ffffff"
      },
      "package": "com.yourcompany.fitnesstracker",
      "permissions": [
        "ACCESS_FINE_LOCATION",
        "ACCESS_COARSE_LOCATION",
        "ACCESS_BACKGROUND_LOCATION",
        "ACTIVITY_RECOGNITION",
        "FOREGROUND_SERVICE",
        "FOREGROUND_SERVICE_LOCATION"
      ],
      "config": {
        "googleMaps": {
<<<<<<< HEAD
          "apiKey": "AIzaSyDRGlLMrnozojGfUN4XmizydenbY2R0hS0"
=======
          "apiKey": ""
>>>>>>> 6a67c47b
        }
      },
      "edgeToEdgeEnabled": true,
      "predictiveBackGestureEnabled": false
    },
    "web": {
      "favicon": "./assets/favicon.png"
    },
    "plugins": [
      [
        "expo-location",
        {
          "locationAlwaysAndWhenInUsePermission": "Allow Fitness Tracker to use your location to track activities."
        }
      ],
      [
        "expo-notifications",
        {
          "icon": "./assets/notification-icon.png",
          "color": "#ffffff"
        }
      ]
    ]
  }
}<|MERGE_RESOLUTION|>--- conflicted
+++ resolved
@@ -37,11 +37,7 @@
       ],
       "config": {
         "googleMaps": {
-<<<<<<< HEAD
-          "apiKey": "AIzaSyDRGlLMrnozojGfUN4XmizydenbY2R0hS0"
-=======
-          "apiKey": ""
->>>>>>> 6a67c47b
+
         }
       },
       "edgeToEdgeEnabled": true,
